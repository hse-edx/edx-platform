--- conflicted
+++ resolved
@@ -579,25 +579,6 @@
         coffee_file_path = os.path.dirname(__file__) + "/test_files/js/*.coffee"
         os.system("coffee -c %s" % (coffee_file_path))
 
-<<<<<<< HEAD
-        self.assertEquals(test_lcp.grade_answers(incorrect_answers).get_correctness('1_2_1'), 'incorrect')
-        self.assertEquals(test_lcp.grade_answers(correct_answers).get_correctness('1_2_1'), 'correct')
-
-class AnnotationResponseTest(unittest.TestCase):
-
-    def test_grade(self):
-        annotationresponse_file = os.path.dirname(__file__) + "/test_files/annotationresponse.xml"
-        test_lcp = lcp.LoncapaProblem(open(annotationresponse_file).read(), '1', system=test_system)
-        answers_for = {
-            'correct': {'1_2_1': json.dumps({'options':[0]})},
-            'incorrect': {'1_2_1': json.dumps({'options':[1]})},
-            'partially-correct': {'1_2_1': json.dumps({'options':[2]})}
-        }
-
-        for expected_correctness in answers_for.keys():
-            actual_correctness = test_lcp.grade_answers(answers_for[expected_correctness]).get_correctness('1_2_1')
-            self.assertEquals(expected_correctness, actual_correctness)
-=======
         problem = self.build_problem(generator_src="test_problem_generator.js",
                                     grader_src="test_problem_grader.js",
                                     display_class="TestProblemDisplay",
@@ -790,5 +771,4 @@
         # Expect that the problem is graded as true
         # (That is, our script verifies that the context
         # is what we expect)
-        self.assertEqual(correct_map.get_correctness('1_2_1'), 'correct')
->>>>>>> 1ebc3b31
+        self.assertEqual(correct_map.get_correctness('1_2_1'), 'correct')
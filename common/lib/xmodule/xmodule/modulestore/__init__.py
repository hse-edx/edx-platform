"""
This module provides an abstraction for working with XModuleDescriptors
that are stored in a database an accessible using their Location as an identifier
"""

import logging
import re
import json
import datetime
from uuid import uuid4

from collections import namedtuple, defaultdict
import collections
from contextlib import contextmanager

from abc import ABCMeta, abstractmethod
from xblock.plugin import default_select

from .exceptions import InvalidLocationError, InsufficientSpecificationError
from xmodule.errortracker import make_error_tracker
from opaque_keys.edx.keys import CourseKey, UsageKey
from opaque_keys.edx.locations import Location  # For import backwards compatibility
from opaque_keys import InvalidKeyError
from opaque_keys.edx.locations import SlashSeparatedCourseKey
from xblock.runtime import Mixologist
from xblock.core import XBlock
import functools

log = logging.getLogger('edx.modulestore')


class ModuleStoreEnum(object):
    """
    A class to encapsulate common constants that are used with the various modulestores.
    """

    class Type(object):
        """
        The various types of modulestores provided
        """
        split = 'split'
        mongo = 'mongo'
        xml = 'xml'

    class RevisionOption(object):
        """
        Revision constants to use for Module Store operations
        Note: These values are passed into store APIs and only used at run time
        """
        # both DRAFT and PUBLISHED versions are queried, with preference to DRAFT versions
        draft_preferred = 'rev-opt-draft-preferred'

        # only DRAFT versions are queried and no PUBLISHED versions
        draft_only = 'rev-opt-draft-only'

        # # only PUBLISHED versions are queried and no DRAFT versions
        published_only = 'rev-opt-published-only'

        # all revisions are queried
        all = 'rev-opt-all'

    class Branch(object):
        """
        Branch constants to use for stores, such as Mongo, that have only 2 branches: DRAFT and PUBLISHED
        Note: These values are taken from server configuration settings, so should not be changed without alerting DevOps
        """
        draft_preferred = 'draft-preferred'
        published_only = 'published-only'

    class BranchName(object):
        """
        Branch constants to use for stores, such as Split, that have named branches
        """
        draft = 'draft-branch'
        published = 'published-branch'

    class UserID(object):
        """
        Values for user ID defaults
        """
        # Note: we use negative values here to (try to) not collide
        # with user identifiers provided by actual user services.

        # user ID to use for all management commands
        mgmt_command = -1

        # user ID to use for primitive commands
        primitive_command = -2

        # user ID to use for tests that do not have a django user available
        test = -3


class ModuleStoreRead(object):
    """
    An abstract interface for a database backend that stores XModuleDescriptor
    instances and extends read-only functionality
    """

    __metaclass__ = ABCMeta

    @abstractmethod
    def has_item(self, usage_key):
        """
        Returns True if usage_key exists in this ModuleStore.
        """
        pass

    @abstractmethod
    def get_item(self, usage_key, depth=0, **kwargs):
        """
        Returns an XModuleDescriptor instance for the item at location.

        If any segment of the location is None except revision, raises
            xmodule.modulestore.exceptions.InsufficientSpecificationError

        If no object is found at that location, raises
            xmodule.modulestore.exceptions.ItemNotFoundError

        usage_key: A :class:`.UsageKey` subclass instance

        depth (int): An argument that some module stores may use to prefetch
            descendents of the queried modules for more efficient results later
            in the request. The depth is counted in the number of calls to
            get_children() to cache. None indicates to cache all descendents
        """
        pass

    @abstractmethod
    def get_course_errors(self, course_key):
        """
        Return a list of (msg, exception-or-None) errors that the modulestore
        encountered when loading the course at course_id.

        Raises the same exceptions as get_item if the location isn't found or
        isn't fully specified.

        Args:
            course_key (:class:`.CourseKey`): The course to check for errors
        """
        pass

    @abstractmethod
    def get_items(self, location, course_id=None, depth=0, qualifiers=None, **kwargs):
        """
        Returns a list of XModuleDescriptor instances for the items
        that match location. Any element of location that is None is treated
        as a wildcard that matches any value

        location: Something that can be passed to Location

        depth: An argument that some module stores may use to prefetch
            descendents of the queried modules for more efficient results later
            in the request. The depth is counted in the number of calls to
            get_children() to cache. None indicates to cache all descendents
        """
        pass

    def _block_matches(self, fields_or_xblock, qualifiers):
        '''
        Return True or False depending on whether the field value (block contents)
        matches the qualifiers as per get_items. Note, only finds directly set not
        inherited nor default value matches.
        For substring matching pass a regex object.
        for arbitrary function comparison such as date time comparison, pass
        the function as in start=lambda x: x < datetime.datetime(2014, 1, 1, 0, tzinfo=pytz.UTC)

        Args:
            fields_or_xblock (dict or XBlock): either the json blob (from the db or get_explicitly_set_fields)
                or the xblock.fields() value or the XBlock from which to get those values
             qualifiers (dict): field: searchvalue pairs.
        '''
        if isinstance(fields_or_xblock, XBlock):
            fields = fields_or_xblock.fields
            xblock = fields_or_xblock
            is_xblock = True
        else:
            fields = fields_or_xblock
            is_xblock = False

        def _is_set_on(key):
            """
            Is this key set in fields? (return tuple of boolean and value). A helper which can
            handle fields either being the json doc or xblock fields. Is inner function to restrict
            use and to access local vars.
            """
            if key not in fields:
                return False, None
            field = fields[key]
            if is_xblock:
                return field.is_set_on(fields_or_xblock), getattr(xblock, key)
            else:
                return True, field

        for key, criteria in qualifiers.iteritems():
            is_set, value = _is_set_on(key)
            if not is_set:
                return False
            if not self._value_matches(value, criteria):
                return False
        return True

    def _value_matches(self, target, criteria):
        '''
        helper for _block_matches: does the target (field value) match the criteria?

        If target is a list, do any of the list elements meet the criteria
        If the criteria is a regex, does the target match it?
        If the criteria is a function, does invoking it on the target yield something truthy?
        Otherwise, is the target == criteria
        '''
        if isinstance(target, list):
            return any(self._value_matches(ele, criteria) for ele in target)
        elif isinstance(criteria, re._pattern_type):
            return criteria.search(target) is not None
        elif callable(criteria):
            return criteria(target)
        else:
            return criteria == target

    @abstractmethod
    def make_course_key(self, org, course, run):
        """
        Return a valid :class:`~opaque_keys.edx.keys.CourseKey` for this modulestore
        that matches the supplied `org`, `course`, and `run`.

        This key may represent a course that doesn't exist in this modulestore.
        """
        pass

    @abstractmethod
    def get_courses(self, **kwargs):
        '''
        Returns a list containing the top level XModuleDescriptors of the courses
        in this modulestore.
        '''
        pass

    @abstractmethod
    def get_course(self, course_id, depth=0, **kwargs):
        '''
        Look for a specific course by its id (:class:`CourseKey`).
        Returns the course descriptor, or None if not found.
        '''
        pass

    @abstractmethod
    def has_course(self, course_id, ignore_case=False, **kwargs):
        '''
        Look for a specific course id.  Returns whether it exists.
        Args:
            course_id (CourseKey):
            ignore_case (boolean): some modulestores are case-insensitive. Use this flag
                to search for whether a potentially conflicting course exists in that case.
        '''
        pass

    @abstractmethod
    def get_parent_location(self, location, **kwargs):
        '''
        Find the location that is the parent of this location in this
        course.  Needed for path_to_location().
        '''
        pass

    @abstractmethod
    def get_orphans(self, course_key, **kwargs):
        """
        Get all of the xblocks in the given course which have no parents and are not of types which are
        usually orphaned. NOTE: may include xblocks which still have references via xblocks which don't
        use children to point to their dependents.
        """
        pass

    @abstractmethod
    def get_errored_courses(self):
        """
        Return a dictionary of course_dir -> [(msg, exception_str)], for each
        course_dir where course loading failed.
        """
        pass

    @abstractmethod
    def get_modulestore_type(self, course_id):
        """
        Returns a type which identifies which modulestore is servicing the given
        course_id. The return can be either "xml" (for XML based courses) or "mongo" for MongoDB backed courses
        """
        pass

    @abstractmethod
    def get_courses_for_wiki(self, wiki_slug, **kwargs):
        """
        Return the list of courses which use this wiki_slug
        :param wiki_slug: the course wiki root slug
        :return: list of course keys
        """
        pass

    @abstractmethod
    def has_published_version(self, xblock):
        """
        Returns true if this xblock exists in the published course regardless of whether it's up to date
        """
        pass

    @abstractmethod
    def close_connections(self):
        """
        Closes any open connections to the underlying databases
        """
        pass

    @contextmanager
    def bulk_operations(self, course_id):
        """
        A context manager for notifying the store of bulk operations. This affects only the current thread.
        """
        yield


class ModuleStoreWrite(ModuleStoreRead):
    """
    An abstract interface for a database backend that stores XModuleDescriptor
    instances and extends both read and write functionality
    """

    __metaclass__ = ABCMeta

    @abstractmethod
    def update_item(self, xblock, user_id, allow_not_found=False, force=False, **kwargs):
        """
        Update the given xblock's persisted repr. Pass the user's unique id which the persistent store
        should save with the update if it has that ability.

        :param allow_not_found: whether this method should raise an exception if the given xblock
        has not been persisted before.
        :param force: fork the structure and don't update the course draftVersion if there's a version
        conflict (only applicable to version tracking and conflict detecting persistence stores)

        :raises VersionConflictError: if org, course, run, and version_guid given and the current
        version head != version_guid and force is not True. (only applicable to version tracking stores)
        """
        pass

    @abstractmethod
    def delete_item(self, location, user_id, **kwargs):
        """
        Delete an item and its subtree from persistence. Remove the item from any parents (Note, does not
        affect parents from other branches or logical branches; thus, in old mongo, deleting something
        whose parent cannot be draft, deletes it from both but deleting a component under a draft vertical
        only deletes it from the draft.

        Pass the user's unique id which the persistent store
        should save with the update if it has that ability.

        :param force: fork the structure and don't update the course draftVersion if there's a version
        conflict (only applicable to version tracking and conflict detecting persistence stores)

        :raises VersionConflictError: if org, course, run, and version_guid given and the current
        version head != version_guid and force is not True. (only applicable to version tracking stores)
        """
        pass

    @abstractmethod
    def create_course(self, org, course, run, user_id, fields=None, **kwargs):
        """
        Creates and returns the course.

        Args:
            org (str): the organization that owns the course
            course (str): the name of the course
            run (str): the name of the run
            user_id: id of the user creating the course
            fields (dict): Fields to set on the course at initialization
            kwargs: Any optional arguments understood by a subset of modulestores to customize instantiation

        Returns: a CourseDescriptor
        """
        pass

    @abstractmethod
    def create_item(self, user_id, course_key, block_type, block_id=None, fields=None, **kwargs):
        """
        Creates and saves a new item in a course.

        Returns the newly created item.

        Args:
            user_id: ID of the user creating and saving the xmodule
            course_key: A :class:`~opaque_keys.edx.CourseKey` identifying which course to create
                this item in
            block_type: The type of block to create
            block_id: a unique identifier for the new item. If not supplied,
                a new identifier will be generated
            fields (dict): A dictionary specifying initial values for some or all fields
                in the newly created block
        """
        pass

    @abstractmethod
    def clone_course(self, source_course_id, dest_course_id, user_id, fields=None):
        """
        Sets up source_course_id to point a course with the same content as the desct_course_id. This
        operation may be cheap or expensive. It may have to copy all assets and all xblock content or
        merely setup new pointers.

        Backward compatibility: this method used to require in some modulestores that dest_course_id
        pointed to an empty but already created course. Implementers should support this or should
        enable creating the course from scratch.

        Raises:
            ItemNotFoundError: if the source course doesn't exist (or any of its xblocks aren't found)
            DuplicateItemError: if the destination course already exists (with content in some cases)
        """
        pass

    @abstractmethod
    def delete_course(self, course_key, user_id, **kwargs):
        """
        Deletes the course. It may be a soft or hard delete. It may or may not remove the xblock definitions
        depending on the persistence layer and how tightly bound the xblocks are to the course.

        Args:
            course_key (CourseKey): which course to delete
            user_id: id of the user deleting the course
        """
        pass

    @abstractmethod
    def _drop_database(self):
        """
        A destructive operation to drop the underlying database and close all connections.
        Intended to be used by test code for cleanup.
        """
        pass


class ModuleStoreReadBase(ModuleStoreRead):
    '''
    Implement interface functionality that can be shared.
    '''
    # pylint: disable=W0613

    def __init__(
        self,
        contentstore=None,
        doc_store_config=None,  # ignore if passed up
        metadata_inheritance_cache_subsystem=None, request_cache=None,
        xblock_mixins=(), xblock_select=None,
        # temporary parms to enable backward compatibility. remove once all envs migrated
        db=None, collection=None, host=None, port=None, tz_aware=True, user=None, password=None,
        # allow lower level init args to pass harmlessly
        ** kwargs
    ):
        '''
        Set up the error-tracking logic.
        '''
        self._course_errors = defaultdict(make_error_tracker)  # location -> ErrorLog
        self.metadata_inheritance_cache_subsystem = metadata_inheritance_cache_subsystem
        self.request_cache = request_cache
        self.xblock_mixins = xblock_mixins
        self.xblock_select = xblock_select
        self.contentstore = contentstore

    def get_course_errors(self, course_key):
        """
        Return list of errors for this :class:`.CourseKey`, if any.  Raise the same
        errors as get_item if course_key isn't present.
        """
        # check that item is present and raise the promised exceptions if needed
        # TODO (vshnayder): post-launch, make errors properties of items
        # self.get_item(location)
        assert(isinstance(course_key, CourseKey))
        return self._course_errors[course_key].errors

    def get_errored_courses(self):
        """
        Returns an empty dict.

        It is up to subclasses to extend this method if the concept
        of errored courses makes sense for their implementation.
        """
        return {}

    def get_course(self, course_id, depth=0, **kwargs):
        """
        See ModuleStoreRead.get_course

        Default impl--linear search through course list
        """
        assert(isinstance(course_id, CourseKey))
        for course in self.get_courses(**kwargs):
            if course.id == course_id:
                return course
        return None

    def has_course(self, course_id, ignore_case=False, **kwargs):
        """
        Returns the course_id of the course if it was found, else None
        Args:
            course_id (CourseKey):
            ignore_case (boolean): some modulestores are case-insensitive. Use this flag
                to search for whether a potentially conflicting course exists in that case.
        """
        # linear search through list
        assert(isinstance(course_id, CourseKey))
        if ignore_case:
            return next(
                (
                    c.id for c in self.get_courses()
                    if c.id.org.lower() == course_id.org.lower() and
                    c.id.course.lower() == course_id.course.lower() and
                    c.id.run.lower() == course_id.run.lower()
                ),
                None
            )
        else:
            return next(
                (c.id for c in self.get_courses() if c.id == course_id),
                None
            )

    def has_published_version(self, xblock):
        """
        Returns True since this is a read-only store.
        """
        return True

    def heartbeat(self):
        """
        Is this modulestore ready?
        """
        # default is to say yes by not raising an exception
        return {'default_impl': True}

    def close_connections(self):
        """
        Closes any open connections to the underlying databases
        """
        if self.contentstore:
            self.contentstore.close_connections()
        super(ModuleStoreReadBase, self).close_connections()

    @contextmanager
    def default_store(self, store_type):
        """
        A context manager for temporarily changing the default store
        """
        if self.get_modulestore_type(None) != store_type:
            raise ValueError(u"Cannot set default store to type {}".format(store_type))
        yield

<<<<<<< HEAD
    @contextmanager
    def bulk_operations(self, course_id):
        """
        A context manager for notifying the store of bulk operations. This affects only the current thread.

        In the case of Mongo, it temporarily disables refreshing the metadata inheritance tree
        until the bulk operation is completed.
        """
        # TODO: Make this multi-process-safe if future operations need it.
        try:
            self._begin_bulk_operation(course_id)
            yield
        finally:
            self._end_bulk_operation(course_id)

    def _begin_bulk_operation(self, course_id):
        """
        Begin a bulk write operation on course_id.
        """
        pass

    def _end_bulk_operation(self, course_id):
        """
        End the active bulk write operation on course_id.
        """
        pass

=======
    @staticmethod
    def memoize_request_cache(func):
        """
        Memoize a function call results on the request_cache if there's one. Creates the cache key by
        joining the unicode of all the args with &; so, if your arg may use the default &, it may
        have false hits
        """
        @functools.wraps(func)
        def wrapper(self, *args, **kwargs):
            if self.request_cache:
                cache_key = '&'.join([hashvalue(arg) for arg in args])
                if cache_key in self.request_cache.data.setdefault(func.__name__, {}):
                    return self.request_cache.data[func.__name__][cache_key]

                result = func(self, *args, **kwargs)

                self.request_cache.data[func.__name__][cache_key] = result
                return result
            else:
                return func(self, *args, **kwargs)
        return wrapper

def hashvalue(arg):
    """
    If arg is an xblock, use its location. otherwise just turn it into a string
    """
    if isinstance(arg, XBlock):
        return unicode(arg.location)
    else:
        return unicode(arg)
>>>>>>> 1838d9d4

class ModuleStoreWriteBase(ModuleStoreReadBase, ModuleStoreWrite):
    '''
    Implement interface functionality that can be shared.
    '''
    def __init__(self, contentstore, **kwargs):
        super(ModuleStoreWriteBase, self).__init__(contentstore=contentstore, **kwargs)

        # TODO: Don't have a runtime just to generate the appropriate mixin classes (cpennington)
        # This is only used by partition_fields_by_scope, which is only needed because
        # the split mongo store is used for item creation as well as item persistence
        self.mixologist = Mixologist(self.xblock_mixins)

    def partition_fields_by_scope(self, category, fields):
        """
        Return dictionary of {scope: {field1: val, ..}..} for the fields of this potential xblock

        :param category: the xblock category
        :param fields: the dictionary of {fieldname: value}
        """
        result = collections.defaultdict(dict)
        if fields is None:
            return result
        cls = self.mixologist.mix(XBlock.load_class(category, select=prefer_xmodules))
        for field_name, value in fields.iteritems():
            field = getattr(cls, field_name)
            result[field.scope][field_name] = value
        return result

    def create_course(self, org, course, run, user_id, fields=None, runtime=None, **kwargs):
        """
        Creates any necessary other things for the course as a side effect and doesn't return
        anything useful. The real subclass should call this before it returns the course.
        """
        # clone a default 'about' overview module as well
        about_location = self.make_course_key(org, course, run).make_usage_key('about', 'overview')

        about_descriptor = XBlock.load_class('about')
        overview_template = about_descriptor.get_template('overview.yaml')
        self.create_item(
            user_id,
            about_location.course_key,
            about_location.block_type,
            block_id=about_location.block_id,
            definition_data={'data': overview_template.get('data')},
            metadata=overview_template.get('metadata'),
            runtime=runtime,
            continue_version=True,
        )

    def clone_course(self, source_course_id, dest_course_id, user_id, fields=None, **kwargs):
        """
        This base method just copies the assets. The lower level impls must do the actual cloning of
        content.
        """
        # copy the assets
        if self.contentstore:
            self.contentstore.copy_all_course_assets(source_course_id, dest_course_id)
        return dest_course_id

    def delete_course(self, course_key, user_id, **kwargs):
        """
        This base method just deletes the assets. The lower level impls must do the actual deleting of
        content.
        """
        # delete the assets
        if self.contentstore:
            self.contentstore.delete_all_course_assets(course_key)
        super(ModuleStoreWriteBase, self).delete_course(course_key, user_id)

    def _drop_database(self):
        """
        A destructive operation to drop the underlying database and close all connections.
        Intended to be used by test code for cleanup.
        """
        if self.contentstore:
            self.contentstore._drop_database()  # pylint: disable=protected-access
        super(ModuleStoreWriteBase, self)._drop_database()  # pylint: disable=protected-access

    def create_child(self, user_id, parent_usage_key, block_type, block_id=None, fields=None, **kwargs):
        """
        Creates and saves a new xblock that as a child of the specified block

        Returns the newly created item.

        Args:
            user_id: ID of the user creating and saving the xmodule
            parent_usage_key: a :class:`~opaque_key.edx.UsageKey` identifing the
                block that this item should be parented under
            block_type: The type of block to create
            block_id: a unique identifier for the new item. If not supplied,
                a new identifier will be generated
            fields (dict): A dictionary specifying initial values for some or all fields
                in the newly created block
        """
        item = self.create_item(user_id, parent_usage_key.course_key, block_type, block_id=block_id, fields=fields, **kwargs)
        parent = self.get_item(parent_usage_key)
        parent.children.append(item.location)
        self.update_item(parent, user_id)


def only_xmodules(identifier, entry_points):
    """Only use entry_points that are supplied by the xmodule package"""
    from_xmodule = [entry_point for entry_point in entry_points if entry_point.dist.key == 'xmodule']

    return default_select(identifier, from_xmodule)


def prefer_xmodules(identifier, entry_points):
    """Prefer entry_points from the xmodule package"""
    from_xmodule = [entry_point for entry_point in entry_points if entry_point.dist.key == 'xmodule']
    if from_xmodule:
        return default_select(identifier, from_xmodule)
    else:
        return default_select(identifier, entry_points)


class EdxJSONEncoder(json.JSONEncoder):
    """
    Custom JSONEncoder that handles `Location` and `datetime.datetime` objects.

    `Location`s are encoded as their url string form, and `datetime`s as
    ISO date strings
    """
    def default(self, obj):
        if isinstance(obj, (CourseKey, UsageKey)):
            return unicode(obj)
        elif isinstance(obj, datetime.datetime):
            if obj.tzinfo is not None:
                if obj.utcoffset() is None:
                    return obj.isoformat() + 'Z'
                else:
                    return obj.isoformat()
            else:
                return obj.isoformat()
        else:
            return super(EdxJSONEncoder, self).default(obj)<|MERGE_RESOLUTION|>--- conflicted
+++ resolved
@@ -551,7 +551,6 @@
             raise ValueError(u"Cannot set default store to type {}".format(store_type))
         yield
 
-<<<<<<< HEAD
     @contextmanager
     def bulk_operations(self, course_id):
         """
@@ -579,7 +578,6 @@
         """
         pass
 
-=======
     @staticmethod
     def memoize_request_cache(func):
         """
@@ -610,7 +608,6 @@
         return unicode(arg.location)
     else:
         return unicode(arg)
->>>>>>> 1838d9d4
 
 class ModuleStoreWriteBase(ModuleStoreReadBase, ModuleStoreWrite):
     '''

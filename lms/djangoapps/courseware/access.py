"""This file contains (or should), all access control logic for the courseware.
Ideally, it will be the only place that needs to know about any special settings
like DISABLE_START_DATES"""

import logging
import time
from datetime import datetime, timedelta

from django.conf import settings
from django.contrib.auth.models import Group

from xmodule.course_module import CourseDescriptor
from xmodule.error_module import ErrorDescriptor
from xmodule.modulestore import Location
from xmodule.x_module import XModule, XModuleDescriptor

from student.models import CourseEnrollmentAllowed

DEBUG_ACCESS = False

log = logging.getLogger(__name__)


class CourseContextRequired(Exception):
    """
    Raised when a course_context is required to determine permissions
    """
    pass


def debug(*args, **kwargs):
    # to avoid overly verbose output, this is off by default
    if DEBUG_ACCESS:
        log.debug(*args, **kwargs)


def has_access(user, obj, action, course_context=None):
    """
    Check whether a user has the access to do action on obj.  Handles any magic
    switching based on various settings.

    Things this module understands:
    - start dates for modules
    - DISABLE_START_DATES
    - different access for instructor, staff, course staff, and students.

    user: a Django user object. May be anonymous.

    obj: The object to check access for.  A module, descriptor, location, or
                    certain special strings (e.g. 'global')

    action: A string specifying the action that the client is trying to perform.

    actions depend on the obj type, but include e.g. 'enroll' for courses.  See the
    type-specific functions below for the known actions for that type.

    course_context: A course_id specifying which course run this access is for.
        Required when accessing anything other than a CourseDescriptor, 'global',
        or a location with category 'course'

    Returns a bool.  It is up to the caller to actually deny access in a way
    that makes sense in context.
    """
    # delegate the work to type-specific functions.
    # (start with more specific types, then get more general)
    if isinstance(obj, CourseDescriptor):
        return _has_access_course_desc(user, obj, action)

    if isinstance(obj, ErrorDescriptor):
        return _has_access_error_desc(user, obj, action, course_context)

    # NOTE: any descriptor access checkers need to go above this
    if isinstance(obj, XModuleDescriptor):
        return _has_access_descriptor(user, obj, action, course_context)

    if isinstance(obj, XModule):
        return _has_access_xmodule(user, obj, action, course_context)

    if isinstance(obj, Location):
        return _has_access_location(user, obj, action, course_context)

    if isinstance(obj, basestring):
        return _has_access_string(user, obj, action, course_context)

    # Passing an unknown object here is a coding error, so rather than
    # returning a default, complain.
    raise TypeError("Unknown object type in has_access(): '{0}'"
                    .format(type(obj)))

<<<<<<< HEAD

=======
>>>>>>> fd20496a
def get_access_group_name(obj, action):
    '''
    Returns group name for user group which has "action" access to the given object.

    Used in managing access lists.
    '''

    if isinstance(obj, CourseDescriptor):
        return _get_access_group_name_course_desc(obj, action)

    # Passing an unknown object here is a coding error, so rather than
    # returning a default, complain.
    raise TypeError("Unknown object type in get_access_group_name(): '{0}'"
                    .format(type(obj)))


# ================ Implementation helpers ================================
def _has_access_course_desc(user, course, action):
    """
    Check if user has access to a course descriptor.

    Valid actions:

    'load' -- load the courseware, see inside the course
    'enroll' -- enroll.  Checks for enrollment window,
                  ACCESS_REQUIRE_STAFF_FOR_COURSE,
    'see_exists' -- can see that the course exists.
    'staff' -- staff access to course.
    """
    def can_load():
        """
        Can this user load this course?

        NOTE: this is not checking whether user is actually enrolled in the course.
        """
        # delegate to generic descriptor check to check start dates
        return _has_access_descriptor(user, course, 'load')

    def can_enroll():
        """
        If the course has an enrollment period, check whether we are in it.
        (staff can always enroll)
        """

        now = time.gmtime()
        start = course.enrollment_start
        end = course.enrollment_end

        if (start is None or now > start) and (end is None or now < end):
            # in enrollment period, so any user is allowed to enroll.
            debug("Allow: in enrollment period")
            return True

        # if user is in CourseEnrollmentAllowed with right course_id then can also enroll
        if user is not None and CourseEnrollmentAllowed:
            if CourseEnrollmentAllowed.objects.filter(email=user.email, course_id=course.id):
                return True

        # otherwise, need staff access
        return _has_staff_access_to_descriptor(user, course)

    def see_exists():
        """
        Can see if can enroll, but also if can load it: if user enrolled in a course and now
        it's past the enrollment period, they should still see it.

        TODO (vshnayder): This means that courses with limited enrollment periods will not appear
        to non-staff visitors after the enrollment period is over.  If this is not what we want, will
        need to change this logic.
        """
        # VS[compat] -- this setting should go away once all courses have
        # properly configured enrollment_start times (if course should be
        # staff-only, set enrollment_start far in the future.)
        if settings.MITX_FEATURES.get('ACCESS_REQUIRE_STAFF_FOR_COURSE'):
            # if this feature is on, only allow courses that have ispublic set to be
            # seen by non-staff
            if course.metadata.get('ispublic'):
                debug("Allow: ACCESS_REQUIRE_STAFF_FOR_COURSE and ispublic")
                return True
            return _has_staff_access_to_descriptor(user, course)

        return can_enroll() or can_load()

    checkers = {
        'load': can_load,
        'enroll': can_enroll,
        'see_exists': see_exists,
        'staff': lambda: _has_staff_access_to_descriptor(user, course),
        'instructor': lambda: _has_instructor_access_to_descriptor(user, course),
        }

    return _dispatch(checkers, action, user, course)


def _get_access_group_name_course_desc(course, action):
    '''
    Return name of group which gives staff access to course.  Only understands action = 'staff' and 'instructor'
    '''
<<<<<<< HEAD
    if not action == 'staff':
        return []
    return _course_staff_group_name(course.location)
=======
    if action=='staff':
        return _course_staff_group_name(course.location)
    elif action=='instructor':
        return _course_instructor_group_name(course.location)

    return []


>>>>>>> fd20496a


def _has_access_error_desc(user, descriptor, action, course_context):
    """
    Only staff should see error descriptors.

    Valid actions:
    'load' -- load this descriptor, showing it to the user.
    'staff' -- staff access to descriptor.
    """
    def check_for_staff():
        return _has_staff_access_to_descriptor(user, descriptor, course_context)

    checkers = {
        'load': check_for_staff,
        'staff': check_for_staff
        }

    return _dispatch(checkers, action, user, descriptor)


def _has_access_descriptor(user, descriptor, action, course_context=None):
    """
    Check if user has access to this descriptor.

    Valid actions:
    'load' -- load this descriptor, showing it to the user.
    'staff' -- staff access to descriptor.

    NOTE: This is the fallback logic for descriptors that don't have custom policy
    (e.g. courses).  If you call this method directly instead of going through
    has_access(), it will not do the right thing.
    """
    def can_load():
        """
        NOTE: This does not check that the student is enrolled in the course
        that contains this module.  We may or may not want to allow non-enrolled
        students to see modules.  If not, views should check the course, so we
        don't have to hit the enrollments table on every module load.
        """
        # If start dates are off, can always load
        if settings.MITX_FEATURES['DISABLE_START_DATES']:
            debug("Allow: DISABLE_START_DATES")
            return True

        # Check start date
        if descriptor.start is not None:
            now = time.gmtime()
            effective_start = _adjust_start_date_for_beta_testers(user, descriptor)
            if now > effective_start:
                # after start date, everyone can see it
                debug("Allow: now > effective start date")
                return True
            # otherwise, need staff access
            return _has_staff_access_to_descriptor(user, descriptor, course_context)

        # No start date, so can always load.
        debug("Allow: no start date")
        return True

    checkers = {
        'load': can_load,
        'staff': lambda: _has_staff_access_to_descriptor(user, descriptor, course_context)
        }

    return _dispatch(checkers, action, user, descriptor)


def _has_access_xmodule(user, xmodule, action, course_context):
    """
    Check if user has access to this xmodule.

    Valid actions:
      - same as the valid actions for xmodule.descriptor
    """
    # Delegate to the descriptor
    return has_access(user, xmodule.descriptor, action, course_context)


def _has_access_location(user, location, action, course_context):
    """
    Check if user has access to this location.

    Valid actions:
    'staff' : True if the user has staff access to this location

    NOTE: if you add other actions, make sure that

     has_access(user, location, action) == has_access(user, get_item(location), action)

    And in general, prefer checking access on loaded items, rather than locations.
    """
    checkers = {
        'staff': lambda: _has_staff_access_to_location(user, location, course_context)
        }

    return _dispatch(checkers, action, user, location)


def _has_access_string(user, perm, action, course_context):
    """
    Check if user has certain special access, specified as string.  Valid strings:

    'global'

    Valid actions:

    'staff' -- global staff access.
    """

    def check_staff():
        if perm != 'global':
            debug("Deny: invalid permission '%s'", perm)
            return False
        return _has_global_staff_access(user)

    checkers = {
        'staff': check_staff
        }

    return _dispatch(checkers, action, user, perm)


#####  Internal helper methods below

def _dispatch(table, action, user, obj):
    """
    Helper: call table[action], raising a nice pretty error if there is no such key.

    user and object passed in only for error messages and debugging
    """
    if action in table:
        result = table[action]()
        debug("%s user %s, object %s, action %s",
              'ALLOWED' if result else 'DENIED',
              user,
              obj.location.url() if isinstance(obj, XModuleDescriptor) else str(obj)[:60],
              action)
        return result

    raise ValueError("Unknown action for object type '{0}': '{1}'".format(
        type(obj), action))


def _does_course_group_name_exist(name):
    return len(Group.objects.filter(name=name)) > 0


def _course_staff_group_name(location, course_context=None):
    """
    Get the name of the staff group for a location in the context of a course run.

    location: something that can passed to Location
    course_context: A course_id that specifies the course run in which the location occurs.
        Required if location doesn't have category 'course'

    cdodge: We're changing the name convention of the group to better epxress different runs of courses by
    using course_id rather than just the course number. So first check to see if the group name exists
    """
    loc = Location(location)
    legacy_name = 'staff_%s' % loc.course
    if _does_course_group_name_exist(legacy_name):
        return legacy_name

    if loc.category == 'course':
        course_id = loc.course_id
    else:
        if course_context is None:
            raise CourseContextRequired()
        course_id = course_context

<<<<<<< HEAD
    return 'staff_%s' % course_id
=======
def course_beta_test_group_name(location):
    """
    Get the name of the beta tester group for a location.  Right now, that's
    beta_testers_COURSE.

    location: something that can passed to Location.
    """
    return 'beta_testers_{0}'.format(Location(location).course)

>>>>>>> fd20496a


def _course_instructor_group_name(location, course_context=None):
    """
    Get the name of the instructor group for a location, in the context of a course run.
    A course instructor has all staff privileges, but also can manage list of course staff (add, remove, list).

    location: something that can passed to Location.
    course_context: A course_id that specifies the course run in which the location occurs.
        Required if location doesn't have category 'course'

    cdodge: We're changing the name convention of the group to better epxress different runs of courses by
    using course_id rather than just the course number. So first check to see if the group name exists
    """
    loc = Location(location)
    legacy_name = 'instructor_%s' % loc.course
    if _does_course_group_name_exist(legacy_name):
        return legacy_name

    if loc.category == 'course':
        course_id = loc.course_id
    else:
        if course_context is None:
            raise CourseContextRequired()
        course_id = course_context

    return 'instructor_%s' % course_id


def _has_global_staff_access(user):
    if user.is_staff:
        debug("Allow: user.is_staff")
        return True
    else:
        debug("Deny: not user.is_staff")
        return False


<<<<<<< HEAD
def _has_instructor_access_to_location(user, location, course_context=None):
    return _has_access_to_location(user, location, 'instructor', course_context)
=======
def _adjust_start_date_for_beta_testers(user, descriptor):
    """
    If user is in a beta test group, adjust the start date by the appropriate number of
    days.

    Arguments:
       user: A django user.  May be anonymous.
       descriptor: the XModuleDescriptor the user is trying to get access to, with a
       non-None start date.

    Returns:
        A time, in the same format as returned by time.gmtime().  Either the same as
        start, or earlier for beta testers.

    NOTE: number of days to adjust should be cached to avoid looking it up thousands of
    times per query.

    NOTE: For now, this function assumes that the descriptor's location is in the course
    the user is looking at.  Once we have proper usages and definitions per the XBlock
    design, this should use the course the usage is in.

    NOTE: If testing manually, make sure MITX_FEATURES['DISABLE_START_DATES'] = False
    in envs/dev.py!
    """
    if descriptor.days_early_for_beta is None:
        # bail early if no beta testing is set up
        return descriptor.start

    user_groups = [g.name for g in user.groups.all()]

    beta_group = course_beta_test_group_name(descriptor.location)
    if beta_group in user_groups:
        debug("Adjust start time: user in group %s", beta_group)
        # time_structs don't support subtraction, so convert to datetimes,
        # subtract, convert back.
        # (fun fact: datetime(*a_time_struct[:6]) is the beautiful syntax for
        # converting time_structs into datetimes)
        start_as_datetime = datetime(*descriptor.start[:6])
        delta = timedelta(descriptor.days_early_for_beta)
        effective = start_as_datetime - delta
        # ...and back to time_struct
        return effective.timetuple()

    return descriptor.start

def _has_instructor_access_to_location(user, location):
    return _has_access_to_location(user, location, 'instructor')
>>>>>>> fd20496a


def _has_staff_access_to_location(user, location, course_context=None):
    return _has_access_to_location(user, location, 'staff', course_context)


def _has_access_to_location(user, location, access_level, course_context):
    '''
    Returns True if the given user has access_level (= staff or
    instructor) access to a location.  For now this is equivalent to
    having staff / instructor access to the course location.course.

    This means that user is in the staff_* group or instructor_* group, or is an overall admin.

    TODO (vshnayder): this needs to be changed to allow per-course_id permissions, not per-course
    (e.g. staff in 2012 is different from 2013, but maybe some people always have access)

    course is a string: the course field of the location being accessed.
    location = location
    access_level = string, either "staff" or "instructor"
    '''
    if user is None or (not user.is_authenticated()):
        debug("Deny: no user or anon user")
        return False
    if user.is_staff:
        debug("Allow: user.is_staff")
        return True

    # If not global staff, is the user in the Auth group for this class?
    user_groups = [g.name for g in user.groups.all()]

    if access_level == 'staff':
        staff_group = _course_staff_group_name(location, course_context)
        if staff_group in user_groups:
            debug("Allow: user in group %s", staff_group)
            return True
        debug("Deny: user not in group %s", staff_group)

    if access_level == 'instructor' or access_level == 'staff': 	# instructors get staff privileges
        instructor_group = _course_instructor_group_name(location, course_context)
        if instructor_group in user_groups:
            debug("Allow: user in group %s", instructor_group)
            return True
        debug("Deny: user not in group %s", instructor_group)

    else:
        log.debug("Error in access._has_access_to_location access_level=%s unknown" % access_level)

    return False


def _has_staff_access_to_course_id(user, course_id):
    """Helper method that takes a course_id instead of a course name"""
    loc = CourseDescriptor.id_to_location(course_id)
    return _has_staff_access_to_location(user, loc, course_id)


def _has_instructor_access_to_descriptor(user, descriptor, course_context=None):
    """Helper method that checks whether the user has staff access to
    the course of the location.

    descriptor: something that has a location attribute
    """
    return _has_instructor_access_to_location(user, descriptor.location, course_context)


def _has_staff_access_to_descriptor(user, descriptor, course_context=None):
    """Helper method that checks whether the user has staff access to
    the course of the location.

    descriptor: something that has a location attribute
    """
    return _has_staff_access_to_location(user, descriptor.location, course_context)<|MERGE_RESOLUTION|>--- conflicted
+++ resolved
@@ -87,10 +87,7 @@
     raise TypeError("Unknown object type in has_access(): '{0}'"
                     .format(type(obj)))
 
-<<<<<<< HEAD
-
-=======
->>>>>>> fd20496a
+
 def get_access_group_name(obj, action):
     '''
     Returns group name for user group which has "action" access to the given object.
@@ -189,11 +186,6 @@
     '''
     Return name of group which gives staff access to course.  Only understands action = 'staff' and 'instructor'
     '''
-<<<<<<< HEAD
-    if not action == 'staff':
-        return []
-    return _course_staff_group_name(course.location)
-=======
     if action=='staff':
         return _course_staff_group_name(course.location)
     elif action=='instructor':
@@ -202,7 +194,6 @@
     return []
 
 
->>>>>>> fd20496a
 
 
 def _has_access_error_desc(user, descriptor, action, course_context):
@@ -374,9 +365,8 @@
             raise CourseContextRequired()
         course_id = course_context
 
-<<<<<<< HEAD
     return 'staff_%s' % course_id
-=======
+
 def course_beta_test_group_name(location):
     """
     Get the name of the beta tester group for a location.  Right now, that's
@@ -385,8 +375,6 @@
     location: something that can passed to Location.
     """
     return 'beta_testers_{0}'.format(Location(location).course)
-
->>>>>>> fd20496a
 
 
 def _course_instructor_group_name(location, course_context=None):
@@ -425,10 +413,6 @@
         return False
 
 
-<<<<<<< HEAD
-def _has_instructor_access_to_location(user, location, course_context=None):
-    return _has_access_to_location(user, location, 'instructor', course_context)
-=======
 def _adjust_start_date_for_beta_testers(user, descriptor):
     """
     If user is in a beta test group, adjust the start date by the appropriate number of
@@ -474,9 +458,8 @@
 
     return descriptor.start
 
-def _has_instructor_access_to_location(user, location):
-    return _has_access_to_location(user, location, 'instructor')
->>>>>>> fd20496a
+def _has_instructor_access_to_location(user, location, course_context=None):
+    return _has_access_to_location(user, location, 'instructor', course_context)
 
 
 def _has_staff_access_to_location(user, location, course_context=None):
